import yaml
import random
import argparse
from pathlib import Path

import numpy as np

from bin import DATASET_CONFIG_PATHS, DATASET_LOADERS, SubgraphDatasetConfig
from semantic_kg.generation import SubgraphPipeline
<<<<<<< HEAD
from semantic_kg.datasets.oregano import OreganoLoader
from semantic_kg.datasets.prime_kg import PrimeKGLoader
from semantic_kg.datasets.findkg import FindKGDatasetLoader


ROOT_DIR = Path(__file__).parent.parent


CONFIG_PATHS = {
    "oregano": ROOT_DIR / "config" / "datasets" / "oregano.yaml",
    "prime_kg": ROOT_DIR / "config" / "datasets" / "prime_kg.yaml",
    "findkg": ROOT_DIR / "config" / "datasets" / "findkg.yaml",
}


DATASET_LOADERS = {
    "oregano": OreganoLoader,
    "prime_kg": PrimeKGLoader,
    "findkg": FindKGDatasetLoader,
}
=======
>>>>>>> 7bb04d1a


def parse_args() -> argparse.Namespace:
    parser = argparse.ArgumentParser()
    parser.add_argument(
        "--dataset_name",
        type=str,
        help=f"Name of dataset to load. Options are {list(DATASET_CONFIG_PATHS.keys())}",
        required=False,
    )
    parser.add_argument(
        "--config_path",
        type=Path,
        help="Optionally provide the path to a config directly",
        required=False,
    )
    parser.add_argument(
        "--random_seed", type=int, help="Random seed for generation", default=42
    )
    parser.add_argument(
        "--n_iter",
        type=int,
        help="Number of subgraphs to include in final dataset",
        default=1000,
    )
    parser.add_argument(
        "--min_nodes",
        type=int,
        help="Minimum number of nodes per subgraph",
        required=False,
    )
    parser.add_argument(
        "--max_nodes",
        type=int,
        help="Maximum number of nodes per subgraph",
        required=False,
    )
    parser.add_argument(
        "--save_path",
        type=Path,
        help="Path to save final dataset",
        default="datasets/",
    )

    return parser.parse_args()


def main(
    config: SubgraphDatasetConfig,
    n_iter: int,
    random_seed: int,
    save_path: Path,
    min_nodes: int = 3,
    max_nodes: int = 10,
) -> None:
    """Entry-point to subgraph generation pipeline code

    Parameters
    ----------
    config : SubgraphDatasetConfig
        Config describing knowledge-graph parameters
    n_iter : int
        Number of rows in final dataset
    random_seed : int
        Random state for generation
    save_path : Path
        Path to directory to save data
    min_nodes : int, optional
        Minimum number of nodes per subgraph, by default 3
    max_nodes : int, optional
        Maximum number of nodes per subgraph, by default 10
    """
    random.seed(random_seed)
    np.random.seed(random_seed)

    loader = DATASET_LOADERS[config.dataset_name](config.data_dir)
    df = loader.load()

    pipeline = SubgraphPipeline(
        src_node_id_field=config.src_node_id_field,
        src_node_type_field=config.src_node_type_field,
        src_node_name_field=config.src_node_name_field,
        edge_name_field=config.edge_name_field,
        target_node_id_field=config.target_node_id_field,
        target_node_type_field=config.target_node_type_field,
        target_node_name_field=config.target_node_name_field,
        save_path=save_path,
        directed=config.directed_graph,
        edge_map=config.edge_map,
        replace_map=config.replace_map,
        valid_node_pairs=config.valid_node_pairs,
    )
    pipeline.generate(df, n_iter=n_iter, n_node_range=(min_nodes, max_nodes))


if __name__ == "__main__":
    args = parse_args()

    if not args.dataset_name and not args.config_path:
        raise ValueError("`dataset_name` and `config_path` can't both be None")

    if args.dataset_name:
        config_path = DATASET_CONFIG_PATHS[args.dataset_name]
    else:
        config_path = args.config_path

    with open(config_path, "r") as f:
        config = yaml.load(f, Loader=yaml.FullLoader)

    dataset_config = SubgraphDatasetConfig.model_validate(config)

    save_path = Path(args.save_path)
    if dataset_config.dataset_name not in str(save_path):
        save_path = save_path / dataset_config.dataset_name

    kwargs = {}
    if args.min_nodes is not None:
        kwargs["min_nodes"] = args.min_nodes
    if args.max_nodes is not None:
        kwargs["max_nodes"] = args.max_nodes

    main(
        dataset_config,
        n_iter=args.n_iter,
        random_seed=args.random_seed,
        save_path=save_path,
        **kwargs,
    )<|MERGE_RESOLUTION|>--- conflicted
+++ resolved
@@ -7,29 +7,6 @@
 
 from bin import DATASET_CONFIG_PATHS, DATASET_LOADERS, SubgraphDatasetConfig
 from semantic_kg.generation import SubgraphPipeline
-<<<<<<< HEAD
-from semantic_kg.datasets.oregano import OreganoLoader
-from semantic_kg.datasets.prime_kg import PrimeKGLoader
-from semantic_kg.datasets.findkg import FindKGDatasetLoader
-
-
-ROOT_DIR = Path(__file__).parent.parent
-
-
-CONFIG_PATHS = {
-    "oregano": ROOT_DIR / "config" / "datasets" / "oregano.yaml",
-    "prime_kg": ROOT_DIR / "config" / "datasets" / "prime_kg.yaml",
-    "findkg": ROOT_DIR / "config" / "datasets" / "findkg.yaml",
-}
-
-
-DATASET_LOADERS = {
-    "oregano": OreganoLoader,
-    "prime_kg": PrimeKGLoader,
-    "findkg": FindKGDatasetLoader,
-}
-=======
->>>>>>> 7bb04d1a
 
 
 def parse_args() -> argparse.Namespace:
